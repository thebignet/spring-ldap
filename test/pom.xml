--- conflicted
+++ resolved
@@ -1,17 +1,10 @@
 <?xml version="1.0" encoding="UTF-8"?>
-<project
-		xmlns="http://maven.apache.org/POM/4.0.0"
-		xmlns:xsi="http://www.w3.org/2001/XMLSchema-instance"
-		xsi:schemaLocation="http://maven.apache.org/POM/4.0.0 http://maven.apache.org/maven-v4_0_0.xsd">
+<project xmlns="http://maven.apache.org/POM/4.0.0" xmlns:xsi="http://www.w3.org/2001/XMLSchema-instance" xsi:schemaLocation="http://maven.apache.org/POM/4.0.0 http://maven.apache.org/maven-v4_0_0.xsd">
 
     <parent>
         <groupId>org.springframework.ldap</groupId>
         <artifactId>spring-ldap-parent</artifactId>
-<<<<<<< HEAD
-        <version>1.3.0.RELEASE</version>
-=======
-        <version>1.3.1.CI-SNAPSHOT</version>
->>>>>>> 45099e92
+        <version>1.3.1.RELEASE</version>
     </parent>
     <modelVersion>4.0.0</modelVersion>
     <artifactId>spring-ldap-integration-tests-parent</artifactId>
