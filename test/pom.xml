--- conflicted
+++ resolved
@@ -1,17 +1,10 @@
 <?xml version="1.0" encoding="UTF-8"?>
-<project
-		xmlns="http://maven.apache.org/POM/4.0.0"
-		xmlns:xsi="http://www.w3.org/2001/XMLSchema-instance"
-		xsi:schemaLocation="http://maven.apache.org/POM/4.0.0 http://maven.apache.org/maven-v4_0_0.xsd">
+<project xmlns="http://maven.apache.org/POM/4.0.0" xmlns:xsi="http://www.w3.org/2001/XMLSchema-instance" xsi:schemaLocation="http://maven.apache.org/POM/4.0.0 http://maven.apache.org/maven-v4_0_0.xsd">
 
     <parent>
         <groupId>org.springframework.ldap</groupId>
         <artifactId>spring-ldap-parent</artifactId>
-<<<<<<< HEAD
         <version>1.3.1.RELEASE</version>
-=======
-        <version>1.3.1.CI-SNAPSHOT</version>
->>>>>>> 79f15ec7
     </parent>
     <modelVersion>4.0.0</modelVersion>
     <artifactId>spring-ldap-integration-tests-parent</artifactId>
@@ -36,9 +29,9 @@
 	</profiles>
     <repositories>
         <repository>
-            <id>spring-milestone</id>
-            <name>Spring Milestone Repository</name>
-            <url>http://maven.springframework.org/milestone</url>
+            <id>spring-release</id>
+            <name>Spring Release Repository</name>
+            <url>http://maven.springframework.org/release</url>
         </repository>        
     </repositories>
     <build>
